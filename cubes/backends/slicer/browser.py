--- conflicted
+++ resolved
@@ -4,22 +4,11 @@
 import json
 import logging
 import urllib
-<<<<<<< HEAD
-=======
 from ...browser import *
->>>>>>> 1d2fc8ee
 from ...common import get_logger
 
 class SlicerBrowser(AggregationBrowser):
     """Aggregation browser for Cubes Slicer OLAP server."""
-<<<<<<< HEAD
-    
-    def __init__(self, cube, store, locale = None, **options):
-        """Demo backend browser. This backend is serves just as example of a 
-        backend. Uses another Slicer server instance for doing all the work. 
-        You might use it as a template for your own browser.
-=======
->>>>>>> 1d2fc8ee
 
     def __init__(self, cube, store, locale=None, **options):
         """Browser for another Slicer server.
@@ -31,79 +20,6 @@
         self.locale = locale
         self.store = store
 
-<<<<<<< HEAD
-        """
-        super(SlicerBrowser, self).__init__(cube, store)
-
-        self.logger = get_logger()
-
-        self.baseurl = "%s/cube/%s" % (store.url, cube.name)
-        self.cube = cube
-        
-    def request(self, url):
-        self.logger.debug("Request: %s" % url)
-        handle = urllib2.urlopen(url)
-        try:
-            reply = json.load(handle)
-        except Exception as e:
-            raise Exception("Unable to load request %s. Reason: %s" % (url, e))
-        finally:
-            handle.close()
-        
-        return reply            
-                
-    def _dditem_to_string(self, dditem):
-        s = dditem.dimension.name
-        if dditem.hierarchy:
-            s += "@" + dditem.hierarchy.name
-        if len(dditem.levels):
-            s += ":" + dditem.levels[-1].name
-        return s
-
-    def aggregate(self, cell, measures = None, drilldown = None, split=None, 
-	          page=None, page_size=None, order=None, **kwargs):
-        
-        cut_string = cubes.browser.string_from_cuts(cell.cuts)
-        params = [ ('cut', cut_string) ]
-
-        levels = {}
-
-        if drilldown:
-            for dd in drilldown:
-                params.append( ("drilldown", self._dditem_to_string(dd)) )
-                levels[str(dd.dimension)] = [ str(l) for l in dd.levels ]
-                
-        if split:
-            params.append( ('split', str(split)) ) 
-
-        if measures:
-            for m in measures:
-                params.append( ("measure", str(m)) )
-                    
-	if order is not None:
-	    params.append( ("order", str(order)) )
-	if page is not None:
-	    params.append( ("page", str(page)) )
-	if page_size is not None:
-	    params.append( ("page_size", str(page_size)) )
-
-
-        url = self.baseurl + "/aggregate?" + urllib.urlencode(params)
-        
-        reply = self.request(url)
-        result = cubes.browser.AggregationResult()
-        result.cells = reply.get('cells', [])
-	result.levels = reply.get('levels', {})
-	result.cell = cell.to_dict()
-	result.aggregates = reply.get('aggregates', [])
-        if ( reply.get('summary') ):
-            result.summary = reply.get('summary')
-
-        return result
-        
-    def facts(self, cell, **options):
-        raise NotImplementedError
-=======
     def aggregate(self, cell=None, aggregates=None, drilldown=None,
                   split=None, page=None, page_size=None, order=None):
 
@@ -116,7 +32,6 @@
         if drilldown:
             drilldown = Drilldown(drilldown, cell)
             params["drilldown"] = ",".join(drilldown.items_as_strings())
->>>>>>> 1d2fc8ee
 
         if split:
             params["split"] = str(split)
