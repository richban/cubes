--- conflicted
+++ resolved
@@ -294,82 +294,16 @@
         result = AggregationResult(cell, measures)
         result.cell = cell
 
-<<<<<<< HEAD
         aggregator = _MixpanelResponseAggregator(self, responses,
                         measure_names, drilldown, actual_time_level)
-=======
-        # Assumption:
-        #   mixpanel returns same time series structure for every request with
-        #   same parameters => we can take one (any) response and share the
-        #   series with other responses
-
-        time_series = responses[measure_names[0]]["data"]["series"]
-        time_series = [(key, time_to_path(key, time_level, time_hier)) for key in time_series]
-
-        time_levels = ["time."+level.name for level in drilldown["time"].levels]
-
-        result_cells = []
-        labels = time_levels[:]
-
-        if not drilldown_on:
-            measure_values = {}
-
-            cells = {}
-
-            for time_key, time_path in time_series:
-                cells[time_key] = dict(zip(time_levels, time_path))
-
-            for measure in measure_names:
-                measure_response_values = responses[measure]["data"]["values"]
-                measure_values = measure_response_values[self.cube.name]
-
-                for time_key, time_path in time_series:
-                    cell = cells[time_key]
-                    cell[measure] = measure_values[time_key]
-            
-            items = cells.items()
-            items.sort(lambda a, b: cmp(a[0], b[0]))
-            result_cells = [ v for k, v in items ]
-
-        else: # if drilldown_on
-            # TODO: order keys
-
-            # values: { city_A: {time:value, ...}, city_B: {time:value, ...} }
-            drilldown_dim = drilldown_on.dimension.name
-
-            labels.append(drilldown_dim)
-
-            # cells are ordered by time drill, then non-time drill
->>>>>>> 88b7c13d
 
         result.cells = aggregator.cells
 
-<<<<<<< HEAD
-=======
-                cells[time_key] = {}
-                time_cells = {}
-                cells[time_key] = time_cells
-
-                for measure in measure_names:
-                    measure_values = responses[measure]["data"]["values"]
-
-                    for dim_key, dim_values in measure_values.items():
-                        cell = time_cells.setdefault(dim_key, dict(zip(time_levels, time_path)))
-                        cell[drilldown_dim] = dim_key
-                        if dim_values.has_key(time_key):
-                            cell[measure]= dim_values[time_key]
-
-                items = cells.items()
-                items.sort(lambda a, b: cmp(a[0], b[0]))
-                for cell_list in [ v.values() for k, v in items ]:
-                    cell_list.sort(lambda a,b: cmp(a[drilldown_dim], b[drilldown_dim]))
-                    result_cells += cell_list
-
-
-        labels += [ str(m) for m in measures ]
-        result.cells = result_cells
->>>>>>> 88b7c13d
         result.levels = drilldown.levels_dictionary()
+
+        labels = aggregator.time_levels[:]
+        if drilldown_on:
+            labels.append(drilldown_on.dimension.name)
         result.labels = labels
 
         return result
