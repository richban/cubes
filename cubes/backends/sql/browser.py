# -*- coding=utf -*-
# Actually, this is a furry snowflake, not a nice star

from ...browser import *
from ...common import get_logger
from ...statutils import calculators_for_aggregates, available_calculators
from ...errors import *
from .mapper import SnowflakeMapper, DenormalizedMapper
from .functions import get_aggregate_function, available_aggregate_functions
from .query import QueryBuilder

import collections

try:
    import sqlalchemy
    import sqlalchemy.sql as sql

except ImportError:
    from cubes.common import MissingPackage
    sqlalchemy = sql = MissingPackage("sqlalchemy", "SQL aggregation browser")

__all__ = [
    "SnowflakeBrowser",
]


class SnowflakeBrowser(AggregationBrowser):
    __options__ = [
        {
            "name": "include_summary",
            "type": "bool"
        },
        {
            "name": "include_cell_count",
            "type": "bool"
        },
        {
            "name": "use_denormalization",
            "type": "bool"
        },
        {
            "name": "safe_labels",
            "type": "bool"
        }

    ]

    def __init__(self, cube, store, locale=None, metadata=None,
                 debug=False, **options):
        """SnowflakeBrowser is a SQL-based AggregationBrowser implementation that
        can aggregate star and snowflake schemas without need of having
        explicit view or physical denormalized table.

        Attributes:

        * `cube` - browsed cube
        * `locale` - locale used for browsing
        * `metadata` - SQLAlchemy MetaData object
        * `debug` - output SQL to the logger at INFO level
        * `options` - passed to the mapper and context (see their respective
          documentation)

        Tuning:

        * `include_summary` - it ``True`` then summary is included in
          aggregation result. Turned on by default.
        * `include_cell_count` – if ``True`` then total cell count is included
          in aggregation result. Turned on by default.
          performance reasons

        Limitations:

        * only one locale can be used for browsing at a time
        * locale is implemented as denormalized: one column for each language

        """
        super(SnowflakeBrowser, self).__init__(cube, store)

        if not cube:
            raise ArgumentError("Cube for browser should not be None.")

        self.logger = get_logger()

        self.cube = cube
        self.locale = locale or cube.locale
        self.debug = debug

        # Database connection and metadata
        # --------------------------------

        self.connectable = store.connectable
        self.metadata = store.metadata or sqlalchemy.MetaData(bind=self.connectable)

        # Options
        # -------
<<<<<<< HEAD

        # TODO this should be done in the store
        # merge options
        the_options = {}
        the_options.update(store.options)
        the_options.update(options)
        options = the_options

        self.include_summary = options.get("include_summary", True)
        self.include_cell_count = options.get("include_cell_count", True)
        self.safe_labels = options.get("safe_labels", False)
        self.label_counter = 1

=======

        # TODO this should be done in the store
        # merge options
        the_options = {}
        the_options.update(store.options)
        the_options.update(options)
        options = the_options

        self.include_summary = options.get("include_summary", True)
        self.include_cell_count = options.get("include_cell_count", True)
        self.safe_labels = options.get("safe_labels", False)
        self.label_counter = 1

>>>>>>> 1d2fc8ee
        # Mapper
        # ------

        # Mapper is responsible for finding corresponding physical columns to
        # dimension attributes and fact measures. It also provides information
        # about relevant joins to be able to retrieve certain attributes.

        if options.get("use_denormalization"):
            mapper_class = DenormalizedMapper
        else:
            mapper_class = SnowflakeMapper

        self.logger.debug("using mapper %s for cube '%s' (locale: %s)" %
                          (str(mapper_class.__name__), cube.name, locale))

        self.mapper = mapper_class(cube, locale=self.locale, **options)
        self.logger.debug("mapper schema: %s" % self.mapper.schema)

    def features(self):
        """Return SQL features. Currently they are all the same for every
        cube, however in the future they might depend on the SQL engine or
        other factors."""

        features = {
            "actions": ["aggregate", "fact", "facts", "cell"],
            "aggregate_functions": available_aggregate_functions(),
            "post_aggregate_functions": available_calculators()
        }

        return features

    def is_builtin_function(self, name, aggregate):
        return self.builtin_function(name, aggregate) is not None

    def set_locale(self, locale):
        """Change the browser's locale"""
        self.logger.debug("changing browser's locale to %s" % locale)
        self.mapper.set_locale(locale)
        self.locale = locale

    def fact(self, key_value, fields=None):
        """Get a single fact with key `key_value` from cube.

        Number of SQL queries: 1."""

        attributes = self.cube.get_attributes(fields)

        builder = QueryBuilder(self)
        builder.denormalized_statement(attributes=attributes,
                                       include_fact_key=True)

        builder.fact(key_value)

<<<<<<< HEAD
        cursor = self.execute_statement(builder.statement,
                                        "facts")
=======
        cursor = self.execute_statement(builder.statement, "facts")
>>>>>>> 1d2fc8ee
        row = cursor.fetchone()

        if row:
            # Convert SQLAlchemy object into a dictionary
            record = dict(zip(builder.labels, row))
        else:
            record = None

        cursor.close()

        return record

    def facts(self, cell=None, fields=None, order=None, page=None,
              page_size=None):
        """Return all facts from `cell`, might be ordered and paginated.

        Number of SQL queries: 1.
        """

        cell = cell or Cell(self.cube)

        attributes = self.cube.get_attributes(fields)

        builder = QueryBuilder(self)
        builder.denormalized_statement(cell,
                                       attributes,
                                       include_fact_key=True)
        builder.paginate(page, page_size)
        order = self.prepare_order(order, is_aggregate=False)
        builder.order(order)
<<<<<<< HEAD

        cursor = self.execute_statement(builder.statement,
                                        "facts")

        return ResultIterator(cursor, builder.labels)

    def members(self, cell, dimension, depth=None, hierarchy=None, page=None,
                page_size=None, order=None, **options):
        """Return values for `dimension` with level depth `depth`. If `depth`
        is ``None``, all levels are returned.

        Number of database queries: 1.
        """

        raise NotImplementedError

        dimension = self.cube.dimension(dimension)
        hierarchy = dimension.hierarchy(hierarchy)

        levels = hierarchy.levels

        if depth == 0:
            raise ArgumentError("Depth for dimension values should not be 0")
        elif depth is not None:
            levels = levels[0:depth]

        # TODO: this might unnecessarily add fact table as well, there might
        #       be cases where we do not want that (hm, might be? really? note
        #       the cell)

        attributes = []
        for level in levels:
            attributes.extend(level.attributes)

        cond = self.condition_for_cell(cell)

        statement = self.denormalized_statement(attributes=attributes,
                                                        include_fact_key=False,
                                                        condition_attributes=
                                                        cond.attributes)
        if cond.condition is not None:
            statement = statement.where(cond.condition)

        statement = self.paginated_statement(statement, page, page_size)
        order_levels = [(dimension, hierarchy, levels)]
        statement = self.ordered_statement(statement, order,
                                                   order_levels)

        group_by = [self.column(attr) for attr in attributes]
        statement = statement.group_by(*group_by)

        if self.debug:
            self.logger.info("dimension members SQL:\n%s" % statement)

        result = self.connectable.execute(statement)
        labels = self.logical_labels(statement.columns)

        return ResultIterator(result, labels)

    def path_details(self, dimension, path, hierarchy=None):
        """Returns details for `path` in `dimension`. Can be used for
        multi-dimensional "breadcrumbs" in a used interface.

        Number of SQL queries: 1.
        """
        statement = self.detail_statement(dimension, path, hierarchy)
        labels = self.logical_labels(statement.columns)

        if self.debug:
            self.logger.info("path details SQL:\n%s" % statement)

        cursor = self.connectable.execute(statement)
        row = cursor.fetchone()

        if row:
            record = dict(zip(labels, row))
        else:
            record = None

        cursor.close()

        return record

    def execute_statement(self, statement, label=None):
        """Execute the `statement`, optionally log it. Returns the result
        cursor."""
        self._log_statement(statement, label)
        return self.connectable.execute(statement)

    def aggregate(self, cell=None, measures=None, drilldown=None, split=None,
                  attributes=None, page=None, page_size=None, order=None,
                  include_summary=None, include_cell_count=None,
                  aggregates=None, **options):
        """Return aggregated result.

        Arguments:

        * `cell`: cell to be aggregated
        * `measures`: aggregates of these measures will be considered
        * `aggregates`: aggregates to be considered
        * `drilldown`: list of dimensions or list of tuples: (`dimension`,
          `hierarchy`, `level`)
        * `split`: an optional cell that becomes an extra drilldown segmenting
          the data into those within split cell and those not within
        * `attributes`: list of attributes from drilled-down dimensions to be
          returned in the result

        Query tuning:

        * `include_cell_count`: if ``True`` (``True`` is default) then
          `result.total_cell_count` is
          computed as well, otherwise it will be ``None``.
        * `include_summary`: if ``True`` (default) then summary is computed,
          otherwise it will be ``None``

=======

        cursor = self.execute_statement(builder.statement,
                                        "facts")

        return ResultIterator(cursor, builder.labels)

    def members(self, cell, dimension, depth=None, hierarchy=None, page=None,
                page_size=None, order=None):
        """Return values for `dimension` with level depth `depth`. If `depth`
        is ``None``, all levels are returned.

        Number of database queries: 1.
        """
        cell = cell or Cell(self.cube)
        order = self.prepare_order(order, is_aggregate=False)

        dimension = self.cube.dimension(dimension)
        hierarchy = dimension.hierarchy(hierarchy)

        if depth == 0:
            raise ArgumentError("Depth for dimension members should not be 0")
        elif depth is None:
            levels = hierarchy.levels
        else:
            levels = hierarchy.levels[0:depth]

        attributes = []
        for level in levels:
            attributes += level.attributes

        builder = QueryBuilder(self)
        builder.members_statement(cell, attributes)
        builder.paginate(page, page_size)
        builder.order(order)

        result = self.execute_statement(builder.statement, "members")

        return ResultIterator(result, builder.labels)

    def path_details(self, dimension, path, hierarchy=None):
        """Returns details for `path` in `dimension`. Can be used for
        multi-dimensional "breadcrumbs" in a used interface.

        Number of SQL queries: 1.
        """
        dimension = self.cube.dimension(dimension)
        hierarchy = dimension.hierarchy(hierarchy)

        cut = PointCut(dimension, path, hierarchy=hierarchy)
        cell = Cell(self.cube, [cut])

        attributes = []
        for level in hierarchy.levels[0:len(path)]:
            attributes += level.attributes

        builder = QueryBuilder(self)
        builder.denormalized_statement(cell,
                                       attributes,
                                       include_fact_key=True)
        builder.paginate(0, 1)
        cursor = self.execute_statement(builder.statement,
                                        "path details")

        row = cursor.fetchone()

        if row:
            member = dict(zip(builder.labels, row))
        else:
            member = None

        return member

    def execute_statement(self, statement, label=None):
        """Execute the `statement`, optionally log it. Returns the result
        cursor."""
        self._log_statement(statement, label)
        return self.connectable.execute(statement)

    def aggregate(self, cell=None, measures=None, drilldown=None, split=None,
                  attributes=None, page=None, page_size=None, order=None,
                  include_summary=None, include_cell_count=None,
                  aggregates=None, **options):
        """Return aggregated result.

        Arguments:

        * `cell`: cell to be aggregated
        * `measures`: aggregates of these measures will be considered
        * `aggregates`: aggregates to be considered
        * `drilldown`: list of dimensions or list of tuples: (`dimension`,
          `hierarchy`, `level`)
        * `split`: an optional cell that becomes an extra drilldown segmenting
          the data into those within split cell and those not within
        * `attributes`: list of attributes from drilled-down dimensions to be
          returned in the result

        Query tuning:

        * `include_cell_count`: if ``True`` (``True`` is default) then
          `result.total_cell_count` is
          computed as well, otherwise it will be ``None``.
        * `include_summary`: if ``True`` (default) then summary is computed,
          otherwise it will be ``None``

>>>>>>> 1d2fc8ee
        Result is paginated by `page_size` and ordered by `order`.

        Number of database queries:

        * without drill-down: 1 – summary
        * with drill-down (default): 3 – summary, drilldown, total drill-down
          record count

        Notes:

        * measures can be only in the fact table

        """

        # Preparation
        # -----------

        if not cell:
            cell = Cell(self.cube)

        aggregates = self.prepare_aggregates(aggregates, measures)
        drilldown = Drilldown(drilldown, cell)
        result = AggregationResult(cell=cell, aggregates=aggregates)

        # Summary
        # -------

        if include_summary or \
                (include_summary is None and self.include_summary) or \
                not (drilldown or split):

            builder = QueryBuilder(self)
            builder.aggregation_statement(cell,
                                          aggregates=aggregates,
                                          drilldown=drilldown,
                                          summary_only=True)

            cursor = self.execute_statement(builder.statement,
                                            "aggregation summary")
            row = cursor.fetchone()

            # TODO: use builder.labels
            if row:
                # Convert SQLAlchemy object into a dictionary
                record = dict(zip(builder.labels, row))
            else:
                record = None

            cursor.close()
            result.summary = record

        if include_cell_count is None:
            include_cell_count = self.include_cell_count


        # Drill-down
        # ----------
        #
        # Note that a split cell if present prepends the drilldown

        if drilldown or split:
            if not (page_size and page is not None):
                self.assert_low_cardinality(cell, drilldown)

            result.levels = drilldown.result_levels(include_split=bool(split))

            self.logger.debug("preparing drilldown statement")

            builder = QueryBuilder(self)
            builder.aggregation_statement(cell,
                                          drilldown=drilldown,
                                          aggregates=aggregates,
                                          split=split)
            builder.paginate(page, page_size)
            order = self.prepare_order(order, is_aggregate=True)
            builder.order(order)

            cursor = self.execute_statement(builder.statement,
                                            "aggregation drilldown")

            #
            # Find post-aggregation calculations and decorate the result
            #
            result.calculators = calculators_for_aggregates(self.cube,
                                                            aggregates,
                                                            drilldown,
                                                            split,
                                                            available_aggregate_functions())
            result.cells = ResultIterator(cursor, builder.labels)
            result.labels = builder.labels

            # TODO: Introduce option to disable this

            if include_cell_count:
                count_statement = builder.statement.alias().count()
                row_count = self.execute_statement(count_statement).fetchone()
                total_cell_count = row_count[0]
                result.total_cell_count = total_cell_count

        elif result.summary is not None:
            # Do calculated measures on summary if no drilldown or split
            # TODO: should not we do this anyway regardless of
            # drilldown/split?
            calculators = calculators_for_aggregates(self.cube,
                                                     aggregates,
                                                    drilldown,
                                                    split,
                                                    available_aggregate_functions())
            for calc in calculators:
                calc(result.summary)

        return result

    def builtin_function(self, name, aggregate):
        """Returns a built-in function for `aggregate`"""
        try:
            function = get_aggregate_function(name)
        except KeyError:
            if name and not name in available_calculators():
                raise ArgumentError("Unknown aggregate function %s "
                                    "for aggregate %s" % \
                                    (name, str(aggregate)))
            else:
                # The function is post-aggregation calculation
                return None

        return function

<<<<<<< HEAD
    def detail_statement(self, dimension, path, hierarchy=None):
        """Returns statement for dimension details. `attributes` should be a
        list of attributes from one dimension that is one branch
        (master-detail) of a star/snowflake."""

        dimension = self.cube.dimension(dimension)
        hierarchy = dimension.hierarchy(hierarchy)
        attributes = hierarchy.all_attributes

        product = self.join_expression_for_attributes(attributes,
                                                        include_fact=False)
        expression = product.expression

        columns = self.columns(attributes)
        select = sql.expression.select(columns,
                                       from_obj=expression,
                                       use_labels=True)

        cond = self.condition_for_point(dimension, path, hierarchy)
        select = select.where(cond.condition)

        return select

    def fact_statement(self, key_value):
        """Return a statement for selecting a single fact based on `key_value`"""

        key_column = self.fact_table.c[self.fact_key]

        statement = self.denormalized_statement()
        statement = statement.where(condition)

        return statement

=======
>>>>>>> 1d2fc8ee
    def _log_statement(self, statement, label=None):
        label = "SQL(%s):" % label if label else "SQL:"
        self.logger.debug("%s\n%s\n" % (label, str(statement)))

    def validate(self):
        """Validate physical representation of model. Returns a list of
        dictionaries with keys: ``type``, ``issue``, ``object``.

        Types might be: ``join`` or ``attribute``.

        The ``join`` issues are:

        * ``no_table`` - there is no table for join
        * ``duplicity`` - either table or alias is specified more than once

        The ``attribute`` issues are:

        * ``no_table`` - there is no table for attribute
        * ``no_column`` - there is no column for attribute
        * ``duplicity`` - attribute is found more than once

        """
        issues = []

        # Check joins

        tables = set()
        aliases = set()
        alias_map = {}
        #
        for join in self.mapper.joins:
            self.logger.debug("join: %s" % (join, ))
<<<<<<< HEAD

            if not join.master.column:
                issues.append(("join", "master column not specified", join))
            if not join.detail.table:
                issues.append(("join", "detail table not specified", join))
            elif join.detail.table == self.mapper.fact_name:
                issues.append(("join", "detail table should not be fact table", join))

            master_table = (join.master.schema, join.master.table)
            tables.add(master_table)

            detail_alias = (join.detail.schema, join.alias or join.detail.table)

=======

            if not join.master.column:
                issues.append(("join", "master column not specified", join))
            if not join.detail.table:
                issues.append(("join", "detail table not specified", join))
            elif join.detail.table == self.mapper.fact_name:
                issues.append(("join", "detail table should not be fact table", join))

            master_table = (join.master.schema, join.master.table)
            tables.add(master_table)

            detail_alias = (join.detail.schema, join.alias or join.detail.table)

>>>>>>> 1d2fc8ee
            if detail_alias in aliases:
                issues.append(("join", "duplicate detail table %s" % detail_table, join))
            else:
                aliases.add(detail_alias)

            detail_table = (join.detail.schema, join.detail.table)
            alias_map[detail_alias] = detail_table

            if detail_table in tables and not join.alias:
                issues.append(("join", "duplicate detail table %s (no alias specified)" % detail_table, join))
            else:
                tables.add(detail_table)

        # Check for existence of joined tables:
        physical_tables = {}

        # Add fact table to support simple attributes
        physical_tables[(self.fact_table.schema, self.fact_table.name)] = self.fact_table
        for table in tables:
            try:
                physical_table = sqlalchemy.Table(table[1], self.metadata,
                                        autoload=True,
                                        schema=table[0] or self.mapper.schema)
                physical_tables[(table[0] or self.mapper.schema, table[1])] = physical_table
            except sqlalchemy.exc.NoSuchTableError:
                issues.append(("join", "table %s.%s does not exist" % table, join))

        # Check attributes

        attributes = self.mapper.all_attributes()
        physical = self.mapper.map_attributes(attributes)

        for attr, ref in zip(attributes, physical):
            alias_ref = (ref.schema, ref.table)
            table_ref = alias_map.get(alias_ref, alias_ref)
            table = physical_tables.get(table_ref)

            if table is None:
                issues.append(("attribute", "table %s.%s does not exist for attribute %s" % (table_ref[0], table_ref[1], self.mapper.logical(attr)), attr))
            else:
                try:
                    c = table.c[ref.column]
                except KeyError:
                    issues.append(("attribute", "column %s.%s.%s does not exist for attribute %s" % (table_ref[0], table_ref[1], ref.column, self.mapper.logical(attr)), attr))

        return issues


class ResultIterator(object):
    """
    Iterator that returns SQLAlchemy ResultProxy rows as dictionaries
    """
    def __init__(self, result, labels):
        self.result = result
        self.batch = None
        self.labels = labels

    def __iter__(self):
        return self

    def next(self):
        if not self.batch:
            many = self.result.fetchmany()
            if not many:
                raise StopIteration
            self.batch = collections.deque(many)

        row = self.batch.popleft()
        return dict(zip(self.labels, row))<|MERGE_RESOLUTION|>--- conflicted
+++ resolved
@@ -93,7 +93,6 @@
 
         # Options
         # -------
-<<<<<<< HEAD
 
         # TODO this should be done in the store
         # merge options
@@ -107,21 +106,6 @@
         self.safe_labels = options.get("safe_labels", False)
         self.label_counter = 1
 
-=======
-
-        # TODO this should be done in the store
-        # merge options
-        the_options = {}
-        the_options.update(store.options)
-        the_options.update(options)
-        options = the_options
-
-        self.include_summary = options.get("include_summary", True)
-        self.include_cell_count = options.get("include_cell_count", True)
-        self.safe_labels = options.get("safe_labels", False)
-        self.label_counter = 1
-
->>>>>>> 1d2fc8ee
         # Mapper
         # ------
 
@@ -175,12 +159,7 @@
 
         builder.fact(key_value)
 
-<<<<<<< HEAD
-        cursor = self.execute_statement(builder.statement,
-                                        "facts")
-=======
         cursor = self.execute_statement(builder.statement, "facts")
->>>>>>> 1d2fc8ee
         row = cursor.fetchone()
 
         if row:
@@ -211,7 +190,6 @@
         builder.paginate(page, page_size)
         order = self.prepare_order(order, is_aggregate=False)
         builder.order(order)
-<<<<<<< HEAD
 
         cursor = self.execute_statement(builder.statement,
                                         "facts")
@@ -219,57 +197,37 @@
         return ResultIterator(cursor, builder.labels)
 
     def members(self, cell, dimension, depth=None, hierarchy=None, page=None,
-                page_size=None, order=None, **options):
+                page_size=None, order=None):
         """Return values for `dimension` with level depth `depth`. If `depth`
         is ``None``, all levels are returned.
 
         Number of database queries: 1.
         """
-
-        raise NotImplementedError
+        cell = cell or Cell(self.cube)
+        order = self.prepare_order(order, is_aggregate=False)
 
         dimension = self.cube.dimension(dimension)
         hierarchy = dimension.hierarchy(hierarchy)
 
-        levels = hierarchy.levels
-
         if depth == 0:
-            raise ArgumentError("Depth for dimension values should not be 0")
-        elif depth is not None:
-            levels = levels[0:depth]
-
-        # TODO: this might unnecessarily add fact table as well, there might
-        #       be cases where we do not want that (hm, might be? really? note
-        #       the cell)
+            raise ArgumentError("Depth for dimension members should not be 0")
+        elif depth is None:
+            levels = hierarchy.levels
+        else:
+            levels = hierarchy.levels[0:depth]
 
         attributes = []
         for level in levels:
-            attributes.extend(level.attributes)
-
-        cond = self.condition_for_cell(cell)
-
-        statement = self.denormalized_statement(attributes=attributes,
-                                                        include_fact_key=False,
-                                                        condition_attributes=
-                                                        cond.attributes)
-        if cond.condition is not None:
-            statement = statement.where(cond.condition)
-
-        statement = self.paginated_statement(statement, page, page_size)
-        order_levels = [(dimension, hierarchy, levels)]
-        statement = self.ordered_statement(statement, order,
-                                                   order_levels)
-
-        group_by = [self.column(attr) for attr in attributes]
-        statement = statement.group_by(*group_by)
-
-        if self.debug:
-            self.logger.info("dimension members SQL:\n%s" % statement)
-
-        result = self.connectable.execute(statement)
-        labels = self.logical_labels(statement.columns)
-
-        return ResultIterator(result, labels)
+            attributes += level.attributes
+
+        builder = QueryBuilder(self)
+        builder.members_statement(cell, attributes)
+        builder.paginate(page, page_size)
+        builder.order(order)
+
+        result = self.execute_statement(builder.statement, "members")
+
+        return ResultIterator(result, builder.labels)
 
     def path_details(self, dimension, path, hierarchy=None):
         """Returns details for `path` in `dimension`. Can be used for
@@ -277,23 +235,32 @@
 
         Number of SQL queries: 1.
         """
-        statement = self.detail_statement(dimension, path, hierarchy)
-        labels = self.logical_labels(statement.columns)
-
-        if self.debug:
-            self.logger.info("path details SQL:\n%s" % statement)
-
-        cursor = self.connectable.execute(statement)
+        dimension = self.cube.dimension(dimension)
+        hierarchy = dimension.hierarchy(hierarchy)
+
+        cut = PointCut(dimension, path, hierarchy=hierarchy)
+        cell = Cell(self.cube, [cut])
+
+        attributes = []
+        for level in hierarchy.levels[0:len(path)]:
+            attributes += level.attributes
+
+        builder = QueryBuilder(self)
+        builder.denormalized_statement(cell,
+                                       attributes,
+                                       include_fact_key=True)
+        builder.paginate(0, 1)
+        cursor = self.execute_statement(builder.statement,
+                                        "path details")
+
         row = cursor.fetchone()
 
         if row:
-            record = dict(zip(labels, row))
+            member = dict(zip(builder.labels, row))
         else:
-            record = None
-
-        cursor.close()
-
-        return record
+            member = None
+
+        return member
 
     def execute_statement(self, statement, label=None):
         """Execute the `statement`, optionally log it. Returns the result
@@ -327,112 +294,6 @@
         * `include_summary`: if ``True`` (default) then summary is computed,
           otherwise it will be ``None``
 
-=======
-
-        cursor = self.execute_statement(builder.statement,
-                                        "facts")
-
-        return ResultIterator(cursor, builder.labels)
-
-    def members(self, cell, dimension, depth=None, hierarchy=None, page=None,
-                page_size=None, order=None):
-        """Return values for `dimension` with level depth `depth`. If `depth`
-        is ``None``, all levels are returned.
-
-        Number of database queries: 1.
-        """
-        cell = cell or Cell(self.cube)
-        order = self.prepare_order(order, is_aggregate=False)
-
-        dimension = self.cube.dimension(dimension)
-        hierarchy = dimension.hierarchy(hierarchy)
-
-        if depth == 0:
-            raise ArgumentError("Depth for dimension members should not be 0")
-        elif depth is None:
-            levels = hierarchy.levels
-        else:
-            levels = hierarchy.levels[0:depth]
-
-        attributes = []
-        for level in levels:
-            attributes += level.attributes
-
-        builder = QueryBuilder(self)
-        builder.members_statement(cell, attributes)
-        builder.paginate(page, page_size)
-        builder.order(order)
-
-        result = self.execute_statement(builder.statement, "members")
-
-        return ResultIterator(result, builder.labels)
-
-    def path_details(self, dimension, path, hierarchy=None):
-        """Returns details for `path` in `dimension`. Can be used for
-        multi-dimensional "breadcrumbs" in a used interface.
-
-        Number of SQL queries: 1.
-        """
-        dimension = self.cube.dimension(dimension)
-        hierarchy = dimension.hierarchy(hierarchy)
-
-        cut = PointCut(dimension, path, hierarchy=hierarchy)
-        cell = Cell(self.cube, [cut])
-
-        attributes = []
-        for level in hierarchy.levels[0:len(path)]:
-            attributes += level.attributes
-
-        builder = QueryBuilder(self)
-        builder.denormalized_statement(cell,
-                                       attributes,
-                                       include_fact_key=True)
-        builder.paginate(0, 1)
-        cursor = self.execute_statement(builder.statement,
-                                        "path details")
-
-        row = cursor.fetchone()
-
-        if row:
-            member = dict(zip(builder.labels, row))
-        else:
-            member = None
-
-        return member
-
-    def execute_statement(self, statement, label=None):
-        """Execute the `statement`, optionally log it. Returns the result
-        cursor."""
-        self._log_statement(statement, label)
-        return self.connectable.execute(statement)
-
-    def aggregate(self, cell=None, measures=None, drilldown=None, split=None,
-                  attributes=None, page=None, page_size=None, order=None,
-                  include_summary=None, include_cell_count=None,
-                  aggregates=None, **options):
-        """Return aggregated result.
-
-        Arguments:
-
-        * `cell`: cell to be aggregated
-        * `measures`: aggregates of these measures will be considered
-        * `aggregates`: aggregates to be considered
-        * `drilldown`: list of dimensions or list of tuples: (`dimension`,
-          `hierarchy`, `level`)
-        * `split`: an optional cell that becomes an extra drilldown segmenting
-          the data into those within split cell and those not within
-        * `attributes`: list of attributes from drilled-down dimensions to be
-          returned in the result
-
-        Query tuning:
-
-        * `include_cell_count`: if ``True`` (``True`` is default) then
-          `result.total_cell_count` is
-          computed as well, otherwise it will be ``None``.
-        * `include_summary`: if ``True`` (default) then summary is computed,
-          otherwise it will be ``None``
-
->>>>>>> 1d2fc8ee
         Result is paginated by `page_size` and ordered by `order`.
 
         Number of database queries:
@@ -561,42 +422,6 @@
 
         return function
 
-<<<<<<< HEAD
-    def detail_statement(self, dimension, path, hierarchy=None):
-        """Returns statement for dimension details. `attributes` should be a
-        list of attributes from one dimension that is one branch
-        (master-detail) of a star/snowflake."""
-
-        dimension = self.cube.dimension(dimension)
-        hierarchy = dimension.hierarchy(hierarchy)
-        attributes = hierarchy.all_attributes
-
-        product = self.join_expression_for_attributes(attributes,
-                                                        include_fact=False)
-        expression = product.expression
-
-        columns = self.columns(attributes)
-        select = sql.expression.select(columns,
-                                       from_obj=expression,
-                                       use_labels=True)
-
-        cond = self.condition_for_point(dimension, path, hierarchy)
-        select = select.where(cond.condition)
-
-        return select
-
-    def fact_statement(self, key_value):
-        """Return a statement for selecting a single fact based on `key_value`"""
-
-        key_column = self.fact_table.c[self.fact_key]
-
-        statement = self.denormalized_statement()
-        statement = statement.where(condition)
-
-        return statement
-
-=======
->>>>>>> 1d2fc8ee
     def _log_statement(self, statement, label=None):
         label = "SQL(%s):" % label if label else "SQL:"
         self.logger.debug("%s\n%s\n" % (label, str(statement)))
@@ -629,7 +454,6 @@
         #
         for join in self.mapper.joins:
             self.logger.debug("join: %s" % (join, ))
-<<<<<<< HEAD
 
             if not join.master.column:
                 issues.append(("join", "master column not specified", join))
@@ -643,21 +467,6 @@
 
             detail_alias = (join.detail.schema, join.alias or join.detail.table)
 
-=======
-
-            if not join.master.column:
-                issues.append(("join", "master column not specified", join))
-            if not join.detail.table:
-                issues.append(("join", "detail table not specified", join))
-            elif join.detail.table == self.mapper.fact_name:
-                issues.append(("join", "detail table should not be fact table", join))
-
-            master_table = (join.master.schema, join.master.table)
-            tables.add(master_table)
-
-            detail_alias = (join.detail.schema, join.alias or join.detail.table)
-
->>>>>>> 1d2fc8ee
             if detail_alias in aliases:
                 issues.append(("join", "duplicate detail table %s" % detail_table, join))
             else:
