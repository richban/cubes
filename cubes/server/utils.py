--- conflicted
+++ resolved
@@ -1,9 +1,6 @@
 # -*- coding=utf -*-
 import pytz
 from time import gmtime, strftime
-<<<<<<< HEAD
-from datetime import datetime, timedelta
-=======
 from datetime import datetime
 from flask import Request, Response, g
 
@@ -15,53 +12,25 @@
 import cStringIO
 
 from .errors import *
->>>>>>> 96d588f0
 
 tz_utc = pytz.timezone('UTC')
 default_tz = pytz.timezone(strftime("%Z", gmtime()))
 
-<<<<<<< HEAD
+
 def set_default_tz(tz):
     default_tz = tz
 
+
 def get_default_tz():
     return default_tz
 
-=======
-
-def set_default_tz(tz):
-    default_tz = tz
-
-
-def get_default_tz():
-    return default_tz
-
-
->>>>>>> 96d588f0
+
 def now(tzinfo=default_tz):
     n = datetime.utcnow()
     n = tz_utc.localize(n)
     return n.astimezone(tzinfo)
 
 
-<<<<<<< HEAD
-# Soft dependency on Werkzeug
-try:
-    from werkzeug.local import Local, LocalManager
-    from werkzeug.routing import Map, Rule
-
-    local = Local()
-    local_manager = LocalManager([local])
-
-except:
-    from cubes.common import MissingPackage
-    _missing = MissingPackage("werkzeug", "Slicer server")
-    Local = LocalManager = _missing
-    Map = Rule = _missing
-
-    local = _missing
-    local_manager = _missing
-=======
 def str_to_bool(string):
     """Convert a `string` to bool value. Returns ``True`` if `string` is
     one of ``["true", "yes", "1", "on"]``, returns ``False`` if `string` is
@@ -264,5 +233,4 @@
     encoder.iterator_limit = g.json_record_limit
     data = encoder.iterencode(obj)
 
-    return Response(data, mimetype='application/json')
->>>>>>> 96d588f0
+    return Response(data, mimetype='application/json')