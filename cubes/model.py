--- conflicted
+++ resolved
@@ -244,7 +244,6 @@
         self.label = label
         self.description = description
         self.info = info or {}
-<<<<<<< HEAD
 
     def to_dict(self, create_label=None, **options):
         """Convert to a dictionary. If `with_mappings` is ``True`` (which is
@@ -258,21 +257,6 @@
         out["name"] = self.name
         out["info"] = self.info
 
-=======
-
-    def to_dict(self, create_label=None, **options):
-        """Convert to a dictionary. If `with_mappings` is ``True`` (which is
-        default) then `joins`, `mappings`, `fact` and `options` are included.
-        Should be set to ``False`` when returning a dictionary that will be
-        provided in an user interface or through server API.
-        """
-
-        out = IgnoringDictionary()
-
-        out["name"] = self.name
-        out["info"] = self.info
-
->>>>>>> 9585338d
         if create_label:
             out["label"] = self.label or to_label(self.name)
         else:
@@ -863,11 +847,7 @@
             self.nonadditive = None
         elif nonadditive in ["all", "any"]:
             self.nonadditive = "any"
-<<<<<<< HEAD
         elif nonadditive != "time":
-=======
-        else:
->>>>>>> 9585338d
             raise ModelError("Unknown non-additive diension type '%s'"
                              % nonadditive)
 
@@ -1088,15 +1068,9 @@
                     linked.append(hierarchy)
         else:
             linked = self.hierarchies.values()
-<<<<<<< HEAD
 
         hierarchies = [copy.deepcopy(hier) for hier in linked]
 
-=======
-
-        hierarchies = [copy.deepcopy(hier) for hier in linked]
-
->>>>>>> 9585338d
         if not hierarchies:
             raise ModelError("No hierarchies to clone. %s")
 
@@ -2218,11 +2192,7 @@
     if "name" not in metadata:
         raise ModelError("Cube has no name")
 
-<<<<<<< HEAD
     metadata = expand_cube_metadata(metadata)
-=======
-    metadata = expand_dimension_metadata(metadata)
->>>>>>> 9585338d
     dimension_links = metadata.pop("dimensions", [])
 
     if "measures" not in metadata and "aggregates" not in metadata:
@@ -2395,7 +2365,6 @@
     # ------
 
     # We are guaranteed to have "levels" key from expand_dimension_metadata()
-<<<<<<< HEAD
 
     if "levels" in metadata:
         # Assure level inheritance
@@ -2410,15 +2379,12 @@
             else:
                 level = create_level(level_md)
                 # raise NotImplementedError("Merging of levels is not yet supported")
-=======
->>>>>>> 9585338d
 
             levels.append(level)
 
     # Hierarchies
     # -----------
     if "hierarchies" in metadata:
-<<<<<<< HEAD
         hierarchies_defined = True
         hierarchies = _create_hierarchies(metadata["hierarchies"],
                                           levels,
@@ -2435,19 +2401,6 @@
                 keep.append(hier)
         hierarchies = keep
 
-=======
-        levels_dict = OrderedDict((level.name, level) for level in levels)
-        hierarches = []
-
-        # Construct hierarchies and assign actual level objects
-        for md in metadata["hierarchies"]:
-            md = dict(md)
-            level_names = md.pop("levels")
-            hier_levels = [levels_dict[level] for level in level_names]
-            hier = Hierarchy(levels=hier_levels, **md)
-            hierarchies.append(hier)
->>>>>>> 9585338d
-
     default_hierarchy_name = metadata.get("default_hierarchy_name",
                                           default_hierarchy_name)
 
@@ -2475,7 +2428,6 @@
                      category=category,
                      nonadditive=nonadditive
                     )
-<<<<<<< HEAD
 
 def _create_hierarchies(metadata, levels, template):
     """Create dimension hierarchies from `metadata` (a list of dictionaries or
@@ -2500,8 +2452,6 @@
             hier = Hierarchy(levels=hier_levels, **md)
 
         hierarchies.append(hier)
-=======
->>>>>>> 9585338d
 
     return hierarchies
 
