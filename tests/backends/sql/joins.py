--- conflicted
+++ resolved
@@ -165,13 +165,8 @@
 
         # We have one cell – one city from dim (nothing from facts)
         self.assertEqual(1, len(cells))
-<<<<<<< HEAD
-        # we have one record - same reason as above
-        self.assertEqual(1, result.summary["record_count"])
-=======
         # ... however, we have no facts with that city. 
         self.assertEqual(0, result.summary["record_count"])
->>>>>>> 86b505ac
         # The summary should be coalesced to zero
         self.assertEqual(0, result.summary["amount_sum"])
 
@@ -187,10 +182,6 @@
         cells = self.aggregate_cells("threetables", drilldown=drilldown)
         self.assertEqual(1, len(cells))
 
-<<<<<<< HEAD
-    @unittest.skip("Not yet")
-=======
->>>>>>> 86b505ac
     def test_condition_and_drilldown(self):
         cube = self.workspace.cube("condition_and_drilldown")
         cell = Cell(cube, [PointCut("city", [2])])
@@ -199,14 +190,6 @@
                                      drilldown=dd)
 
         # We want every day from the date table
-<<<<<<< HEAD
-        self.assertEqual(31, len(cells))
-
-    def test_details(self):
-        browser = self.workspace.browser("facts_detail_date")
-        facts = list(browser.facts())
-        self.assertEqual(10, len(facts))
-=======
         self.assertEqual(30, len(cells))
 
         self.assertIn("record_count", cells[0])
@@ -324,5 +307,4 @@
 
 
     def test_all(self):
-        pass
->>>>>>> 86b505ac
+        pass