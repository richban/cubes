--- conflicted
+++ resolved
@@ -19,36 +19,6 @@
         ws = Workspace(config=config)
         ws.import_model(self.model_path("model.json"))
         return ws
-
-<<<<<<< HEAD
-=======
-class WorkspaceStoresTestCase(WorkspaceTestCaseBase):
-    def test_empty(self):
-        """Just test whether we can create empty workspace"""
-        ws = Workspace()
-        self.assertEqual(0, len(ws.store_infos))
-
-    def test_stores(self):
-        class ImaginaryStore(Store):
-            pass
-
-        ws = Workspace(stores={"default":{"type":"imaginary"}})
-        self.assertTrue("default" in ws.store_infos)
-
-        ws = Workspace(stores=self.data_path("stores.ini"))
-        self.assertEqual(3, len(ws.store_infos) )
-
-        ws = Workspace(config=read_slicer_config(self.data_path("slicer.ini")))
-        self.assertEqual(2, len(ws.store_infos))
-
-        self.assertTrue("default" in ws.store_infos)
-        self.assertTrue("production" in ws.store_infos)
-
-    def test_duplicate_store(self):
-        with self.assertRaises(CubesError):
-            ws = Workspace(config=read_slicer_config(self.data_path("slicer.ini")),
-                           stores=self.data_path("stores.ini"))
->>>>>>> 81b1df54
 
 class WorkspaceModelTestCase(WorkspaceTestCaseBase):
     def test_get_cube(self):
